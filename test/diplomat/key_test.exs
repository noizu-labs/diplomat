--- conflicted
+++ resolved
@@ -167,7 +167,6 @@
     } |> Key.from_proto
   end
 
-<<<<<<< HEAD
   test "converting a key to a proto struct includes the namespace if defined" do
     assert %PbKey{
       partition_id: %Diplomat.Proto.PartitionId{
@@ -175,11 +174,11 @@
         project_id:   "random"
       }
     } = %Key{namespace: "custom", project_id: "random"} |> Key.proto
-=======
+  end
+
   test "reads proto with an incomplete key" do
     key = %Key{kind: "Test"}
     assert key == key |> Key.proto |> Key.from_proto
->>>>>>> 8da28f2f
   end
 
   test "Key.incomplete?" do
